package party.iroiro.luajava;

import org.jetbrains.annotations.NotNull;
import org.jetbrains.annotations.Nullable;
import party.iroiro.luajava.util.ClassUtils;
import party.iroiro.luajava.value.ImmutableLuaValue;
import party.iroiro.luajava.value.LuaValue;
import party.iroiro.luajava.value.RefLuaValue;

import java.lang.reflect.Array;
import java.lang.reflect.Proxy;
import java.nio.Buffer;
import java.util.*;
import java.util.concurrent.atomic.AtomicReference;

/**
 * An implementation that relys on {@link LuaNative} for most of the features independent of Lua versions
 */
public abstract class AbstractLua implements Lua {
    protected static LuaInstances<AbstractLua> instances = new LuaInstances<>();
    protected final AtomicReference<ExternalLoader> loader;

    public static AbstractLua getInstance(int lid) {
        return instances.get(lid);
    }

    protected final LuaNative C;
    protected final long L;
    protected final int id;
    protected final AbstractLua mainThread;
    protected final List<Lua> subThreads;

    protected AbstractLua(LuaNative luaNative) {
        this.C = luaNative;
        id = instances.add(this);
        L = luaNative.luaL_newstate(id);
        mainThread = this;
        subThreads = new LinkedList<>();
        loader = new AtomicReference<>();
    }

    protected AbstractLua(LuaNative luaNative, long L, int id, @NotNull AbstractLua mainThread) {
        loader = new AtomicReference<>();
        this.C = luaNative;
        this.L = L;
        this.mainThread = mainThread;
        this.id = id;
        subThreads = null;
    }

    public static int adopt(int mainId, long ptr) {
        AbstractLua lua = getInstance(mainId);
        LuaInstances.Token<AbstractLua> token = instances.add();
        AbstractLua child = lua.newThread(ptr, token.id, lua);
        lua.addSubThread(child);
        token.setter.accept(child);
        return token.id;
    }

    @Override
    public void checkStack(int extra) throws RuntimeException {
        if (C.lua_checkstack(L, extra) == 0) {
            throw new RuntimeException("No more stack space available");
        }
    }

    @Override
    public void push(@Nullable Object object, Conversion degree) {
        checkStack(1);
        if (object == null) {
            pushNil();
        } else if (object instanceof LuaValue) {
            LuaValue value = (LuaValue) object;
            if (value.state() == this) {
                value.push();
            } else if (value.state().getMainState() == mainThread) {
                value.push(this);
            } else {
                pushJavaObject(value);
            }
        } else if (degree == Lua.Conversion.NONE) {
            pushJavaObjectOrArray(object);
        } else {
            if (object instanceof Boolean) {
                push((boolean) object);
            } else if (object instanceof String) {
                push((String) object);
            } else if (object instanceof Integer || object instanceof Byte || object instanceof Short) {
                push(((Number) object).intValue());
            } else if (object instanceof Character) {
                push(((int) (Character) object));
            } else if (object instanceof Long) {
                push((long) object);
            } else if (object instanceof Float || object instanceof Double) {
                push((Number) object);
            } else if (object instanceof JFunction) {
                push(((JFunction) object));
            } else if (degree == Lua.Conversion.SEMI) {
                pushJavaObjectOrArray(object);
            } else /* (degree == Conversion.FULL) */ {
                if (object instanceof Class) {
                    pushJavaClass(((Class<?>) object));
                } else if (object instanceof Map) {
                    push((Map<?, ?>) object);
                } else if (object instanceof Collection) {
                    push((Collection<?>) object);
                } else if (object.getClass().isArray()) {
                    pushArray(object);
                } else {
                    pushJavaObject(object);
                }
            }
        }
    }

    protected void pushJavaObjectOrArray(Object object) {
        checkStack(1);
        if (object.getClass().isArray()) {
            pushJavaArray(object);
        } else {
            pushJavaObject(object);
        }
    }

    @Override
    public void pushNil() {
        checkStack(1);
        C.lua_pushnil(L);
    }

    @Override
    public void push(boolean bool) {
        checkStack(1);
        C.lua_pushboolean(L, bool ? 1 : 0);
    }

    @Override
    public void push(@NotNull Number number) {
        checkStack(1);
        C.lua_pushnumber(L, number.doubleValue());
    }

    @Override
    public void push(int integer) {
        checkStack(1);
        C.lua_pushinteger(L, integer);
    }

    @Override
    public void push(@NotNull String string) {
        checkStack(1);
        C.luaJ_pushstring(L, string);
    }

    @Override
    public void push(@NotNull Map<?, ?> map) {
        checkStack(3);
        C.lua_createtable(L, 0, map.size());
        map.forEach((k, v) -> {
            push(k, Conversion.FULL);
            push(v, Conversion.FULL);
            C.lua_rawset(L, -3);
        });
    }

    @Override
    public void push(@NotNull Collection<?> collection) {
        checkStack(2);
        C.lua_createtable(L, collection.size(), 0);
        int i = 1;
        for (Object o : collection) {
            push(o, Conversion.FULL);
            C.lua_rawseti(L, -2, i);
            i++;
        }
    }

    @Override
    public void pushArray(@NotNull Object array) throws IllegalArgumentException {
        checkStack(2);
        if (array.getClass().isArray()) {
            int len = Array.getLength(array);
            C.lua_createtable(L, len, 0);
            for (int i = 0; i != len; ++i) {
                push(Array.get(array, i), Conversion.FULL);
                C.lua_rawseti(L, -2, i + 1);
            }
        } else {
            throw new IllegalArgumentException("Not an array");
        }
    }

    @Override
    public void push(@NotNull JFunction function) {
        checkStack(1);
        C.luaJ_pushfunction(L, function);
    }

    @Override
    public void pushJavaObject(@NotNull Object object) throws IllegalArgumentException {
        if (object.getClass().isArray()) {
            throw new IllegalArgumentException("Expecting non-array argument");
        } else {
            checkStack(1);
            C.luaJ_pushobject(L, object);
        }
    }

    @Override
    public void pushJavaArray(@NotNull Object array) throws IllegalArgumentException {
        if (array.getClass().isArray()) {
            checkStack(1);
            C.luaJ_pusharray(L, array);
        } else {
            throw new IllegalArgumentException("Expecting non-array argument");
        }
    }

    @Override
    public void pushJavaClass(@NotNull Class<?> clazz) {
        checkStack(1);
        C.luaJ_pushclass(L, clazz);
    }

    @Override
    public double toNumber(int index) {
        return C.lua_tonumber(L, index);
    }

    @Override
    public boolean toBoolean(int index) {
        return C.lua_toboolean(L, index) != 0;
    }

    @Override
    public @Nullable Object toObject(int index) {
        LuaType type = type(index);
        if (type == null) {
            return null;
        }
        switch (type) {
            case NIL:
            case NONE:
                return null;
            case BOOLEAN:
                return toBoolean(index);
            case NUMBER:
                return toNumber(index);
            case STRING:
                return toString(index);
            case TABLE:
                return toMap(index);
            case USERDATA:
                return toJavaObject(index);
        }
        pushValue(index);
        return get();
    }

    @Override
    public @Nullable Object toObject(int index, Class<?> type) {
        Object converted = toObject(index);
        if (converted == null) {
            return null;
        } else if (type.isAssignableFrom(converted.getClass())) {
            return converted;
        } else if (Number.class.isAssignableFrom(converted.getClass())) {
            Number number = ((Number) converted);
            if (type == byte.class || type == Byte.class) {
                return number.byteValue();
            }
            if (type == short.class || type == Short.class) {
                return number.shortValue();
            }
            if (type == int.class || type == Integer.class) {
                return number.intValue();
            }
            if (type == long.class || type == Long.class) {
                return number.longValue();
            }
            if (type == float.class || type == Float.class) {
                return number.floatValue();
            }
            if (type == double.class || type == Double.class) {
                return number.doubleValue();
            }
        }
        return null;
    }

    @Override
    public @Nullable String toString(int index) {
        return C.lua_tostring(L, index);
    }

    @Override
    public @Nullable Object toJavaObject(int index) {
        return C.luaJ_toobject(L, index);
    }

    @Override
    public @Nullable Map<?, ?> toMap(int index) {
        Object obj = toJavaObject(index);
        if (obj instanceof Map) {
            return ((Map<?, ?>) obj);
        }
        checkStack(2);
        if (C.lua_istable(L, index) == 1) {
            C.lua_pushnil(L);
            Map<Object, Object> map = new HashMap<>();
            while (C.lua_next(L, -2) != 0) {
                Object k = toObject(-2);
                Object v = toObject(-1);
                map.put(k, v);
                pop(1);
            }
            return map;
        }
        return null;
    }

    @Override
    public @Nullable List<?> toList(int index) {
        Object obj = toJavaObject(index);
        if (obj instanceof List) {
            return ((List<?>) obj);
        }
        checkStack(1);
        if (C.lua_istable(L, index) == 1) {
            int length = rawLength(index);
            ArrayList<Object> list = new ArrayList<>();
            list.ensureCapacity(length);
            for (int i = 1; i <= length; i++) {
                C.luaJ_rawgeti(L, index, i);
                list.add(toObject(-1));
                pop(1);
            }
            return list;
        }
        return null;
    }

    @Override
    public boolean isBoolean(int index) {
        return C.lua_isboolean(L, index) != 0;
    }

    @Override
    public boolean isFunction(int index) {
        return C.lua_isfunction(L, index) != 0;
    }

    @Override
    public boolean isJavaObject(int index) {
        return C.luaJ_isobject(L, index) != 0;
    }

    @Override
    public boolean isNil(int index) {
        return C.lua_isnil(L, index) != 0;
    }

    @Override
    public boolean isNone(int index) {
        return C.lua_isnone(L, index) != 0;
    }

    @Override
    public boolean isNoneOrNil(int index) {
        return C.lua_isnoneornil(L, index) != 0;
    }

    @Override
    public boolean isNumber(int index) {
        return C.lua_isnumber(L, index) != 0;
    }

    @Override
    public boolean isString(int index) {
        return C.lua_isstring(L, index) != 0;
    }

    @Override
    public boolean isTable(int index) {
        return C.lua_istable(L, index) != 0;
    }

    @Override
    public boolean isThread(int index) {
        return C.lua_isthread(L, index) != 0;
    }

    @Override
    public boolean isUserdata(int index) {
        return C.lua_isuserdata(L, index) != 0;
    }

    @Override
    public @Nullable LuaType type(int index) {
        return convertType(C.lua_type(L, index));
    }

    @Override
    public boolean equal(int i1, int i2) {
        return C.luaJ_compare(L, i1, i2, 0) != 0;
    }

    @Override
    public int rawLength(int index) {
        /* luaJ_len might push the length on stack then pop it. */
        checkStack(1);
        return C.luaJ_len(L, index);
    }

    @Override
    public boolean lessThan(int i1, int i2) {
        return C.luaJ_compare(L, i1, i2, -1) != 0;
    }

    @Override
    public boolean rawEqual(int i1, int i2) {
        return C.lua_rawequal(L, i1, i2) != 0;
    }

    @Override
    public int getTop() {
        return C.lua_gettop(L);
    }

    @Override
    public void setTop(int index) {
        C.lua_settop(L, index);
    }

    @Override
    public void insert(int index) {
        C.lua_insert(L, index);
    }

    @Override
    public void pop(int n) {
        C.lua_pop(L, n);
    }

    @Override
    public void pushValue(int index) {
        checkStack(1);
        C.lua_pushvalue(L, index);
    }

    @Override
    public void remove(int index) {
        C.lua_remove(L, index);
    }

    @Override
    public void replace(int index) {
        C.lua_replace(L, index);
    }

    @Override
    public void xMove(Lua other, int n) throws IllegalArgumentException {
        if (other instanceof AbstractLua && ((AbstractLua) other).mainThread == mainThread) {
            other.checkStack(n);
            C.lua_xmove(L, other.getPointer(), n);
        } else {
            throw new IllegalArgumentException("Not sharing same global state");
        }
    }

    @Override
    public LuaError load(String script) {
        checkStack(1);
        return convertError(C.luaL_loadstring(L, script));
    }

    @Override
    public LuaError load(Buffer buffer, String name) {
        if (buffer.isDirect()) {
            checkStack(1);
            return convertError(C.luaJ_loadbuffer(L, buffer, buffer.limit(), name));
        } else {
            return LuaError.MEMORY;
        }
    }

    @Override
    public LuaError run(String script) {
        checkStack(1);
        return C.luaL_dostring(L, script) == 0 ? LuaError.OK : LuaError.RUNTIME;
    }

    @Override
    public LuaError run(Buffer buffer, String name) {
        if (buffer.isDirect()) {
            checkStack(1);
            return C.luaJ_dobuffer(L, buffer, buffer.limit(), name) == 0 ? LuaError.OK : LuaError.RUNTIME;
        } else {
            return LuaError.MEMORY;
        }
    }

    @Override
    public LuaError pCall(int nArgs, int nResults) {
        return convertError(C.luaJ_pcall(L, nArgs, nResults));
    }

    @Override
    public AbstractLua newThread() {
        checkStack(1);
        LuaInstances.Token<AbstractLua> token = instances.add();
        long K = C.luaJ_newthread(L, token.id);
        AbstractLua lua = newThread(K, token.id, this.mainThread);
        mainThread.addSubThread(lua);
        token.setter.accept(lua);
        return lua;
    }

    public synchronized void addSubThread(Lua lua) {
        subThreads.add(lua);
    }

    protected abstract AbstractLua newThread(long L, int id, AbstractLua mainThread);

    @Override
    public LuaError resume(int nArgs) {
        return convertError(C.luaJ_resume(L, nArgs));
    }

    @Override
    public LuaError status() {
        return convertError(C.lua_status(L));
    }

    @Override
    public void yield(int n) {
        throw new UnsupportedOperationException("Not implemented");
    }

    @Override
    public void createTable(int nArr, int nRec) {
        checkStack(1);
        C.lua_createtable(L, nArr, nArr);
    }

    @Override
    public void getField(int index, String key) {
        checkStack(1);
        C.luaJ_getfield(L, index, key);
    }

    @Override
    public void setField(int index, String key) {
        C.lua_setfield(L, index, key);
    }

    @Override
    public void getTable(int index) {
        C.luaJ_gettable(L, index);
    }

    @Override
    public void setTable(int index) {
        C.lua_settable(L, index);
    }

    @Override
    public int next(int n) {
        checkStack(1);
        return C.lua_next(L, n);
    }

    @Override
    public void rawGet(int index) {
        C.luaJ_rawget(L, index);
    }

    @Override
    public void rawGetI(int index, int n) {
        checkStack(1);
        C.luaJ_rawgeti(L, index, n);
    }

    @Override
    public void rawSet(int index) {
        C.lua_rawset(L, index);
    }

    @Override
    public void rawSetI(int index, int n) {
        C.lua_rawseti(L, index, n);
    }

    @Override
    public int ref(int index) {
        return C.luaL_ref(L, index);
    }

    @Override
    public void unRef(int index, int ref) {
        C.luaL_unref(L, index, ref);
    }

    @Override
    public void getGlobal(String name) {
        checkStack(1);
        C.luaJ_getglobal(L, name);
    }

    @Override
    public void setGlobal(String name) {
        C.lua_setglobal(L, name);
    }

    @Override
    public int getMetatable(int index) {
        checkStack(1);
        return C.lua_getmetatable(L, index);
    }

    @Override
    public void setMetatable(int index) {
        C.luaJ_setmetatable(L, index);
    }

    @Override
    public int getMetaField(int index, String field) {
        checkStack(1);
        return C.luaL_getmetafield(L, index, field);
    }

    @Override
    public void getRegisteredMetatable(String typeName) {
        checkStack(1);
        C.luaJ_getmetatable(L, typeName);
    }

    @Override
    public int newRegisteredMetatable(String typeName) {
        checkStack(1);
        return C.luaL_newmetatable(L, typeName);
    }

    @Override
    public void openLibraries() {
        checkStack(1);
        C.luaL_openlibs(L);
    }

    @Override
    public void openLibrary(String name) {
        checkStack(1);
        C.luaJ_openlib(L, name);
    }

    @Override
    public void concat(int n) {
        if (n == 0) {
            checkStack(1);
        }
        C.lua_concat(L, n);
    }

    @Override
    public void error(String message) {
        throw new RuntimeException(message);
    }

    @Override
    public Object createProxy(Class<?>[] interfaces, Conversion degree)
            throws IllegalArgumentException {
        if (isTable(-1) && interfaces.length >= 1) {
            try {
                return Proxy.newProxyInstance(
                        ClassUtils.getLookupLoader(),
                        Arrays.stream(interfaces)
                                .map(ClassUtils::wrap)
                                .toArray(Class[]::new),
                        new LuaProxy(ref(), this, degree, interfaces)
                );
<<<<<<< HEAD
            } catch (Throwable e) {
=======
            } catch (IncompatibleClassChangeError e) {
>>>>>>> 36124721
                throw new IllegalArgumentException(e);
            }
        }
        pop(1);
        throw new IllegalArgumentException("Expecting a table and interfaces");
    }

    @Override
    public void register(String name, JFunction function) {
        push(function);
        setGlobal(name);
    }

    @Override
    public void setExternalLoader(ExternalLoader loader) throws IllegalStateException {
        if (mainThread.loader.getAndSet(loader) == null) {
            if (C.luaJ_initloader(L) != 0) {
                mainThread.loader.set(null);
                throw new IllegalStateException("Probably the package library is not loaded yet");
            }
        }
    }

    @Override
    public LuaError loadExternal(String module) {
        ExternalLoader loader = mainThread.loader.get();
        if (loader != null) {
            Buffer buffer = loader.load(module, this);
            if (buffer != null) {
                if (buffer.isDirect()) {
                    return load(buffer, module);
                } else {
                    return LuaError.MEMORY;
                }
            } else {
                return LuaError.FILE;
            }
        } else {
            return LuaError.RUNTIME;
        }
    }

    @Override
    public LuaNative getLuaNative() {
        return C;
    }

    @Override
    public AbstractLua getMainState() {
        return mainThread;
    }

    @Override
    public long getPointer() {
        return L;
    }

    @Override
    public int getId() {
        return id;
    }

    @Override
    public void close() {
        synchronized (mainThread) {
            if (mainThread == this) {
                for (Lua lua : subThreads) {
                    instances.remove(lua.getId());
                }
                subThreads.clear();
                instances.remove(id);
                C.lua_close(L);
            }
        }
    }

    @Override
    public int ref() {
        return ref(C.getRegistryIndex());
    }

    @Override
    public void refGet(int ref) {
        rawGetI(C.getRegistryIndex(), ref);
    }

    @Override
    public void unref(int ref) {
        unRef(C.getRegistryIndex(), ref);
    }

    public abstract LuaError convertError(int code);

    public abstract LuaType convertType(int code);

    @Override
    public LuaValue get(String globalName) {
        getGlobal(globalName);
        return get();
    }

    @Override
    public @Nullable LuaValue[] execute(String command) {
        if (load(command) == LuaError.OK) {
            try (LuaValue function = get()) {
                return function.call();
            }
        }
        return null;
    }

    @Override
    public LuaValue get() {
        LuaType type = type(-1);
        switch (Objects.requireNonNull(type)) {
            case NIL:
            case NONE:
                pop(1);
                return fromNull();
            case BOOLEAN:
                boolean b = toBoolean(-1);
                pop(1);
                return from(b);
            case NUMBER:
                double n = toNumber(-1);
                pop(1);
                return from(n);
            case STRING:
                String s = toString(-1);
                pop(1);
                return from(s);
            default:
                return new RefLuaValue(this, type);
        }
    }

    @Override
    public LuaValue fromNull() {
        return ImmutableLuaValue.NIL(this);
    }

    @Override
    public LuaValue from(boolean b) {
        return b ? ImmutableLuaValue.TRUE(this) : ImmutableLuaValue.FALSE(this);
    }

    @Override
    public LuaValue from(double n) {
        return ImmutableLuaValue.NUMBER(this, n);
    }

    @Override
    public LuaValue from(String s) {
        return ImmutableLuaValue.STRING(this, s);
    }
}<|MERGE_RESOLUTION|>--- conflicted
+++ resolved
@@ -678,11 +678,7 @@
                                 .toArray(Class[]::new),
                         new LuaProxy(ref(), this, degree, interfaces)
                 );
-<<<<<<< HEAD
             } catch (Throwable e) {
-=======
-            } catch (IncompatibleClassChangeError e) {
->>>>>>> 36124721
                 throw new IllegalArgumentException(e);
             }
         }
